## Tips for performance optimization

  This file provides tips for troubleshooting slow or wasteful fuzzing jobs.
  See README.md for the general instruction manual.

## 1. Keep your test cases small

This is probably the single most important step to take! Large test cases do
not merely take more time and memory to be parsed by the tested binary, but
also make the fuzzing process dramatically less efficient in several other
ways.

To illustrate, let's say that you're randomly flipping bits in a file, one bit
at a time. Let's assume that if you flip bit #47, you will hit a security bug;
flipping any other bit just results in an invalid document.

Now, if your starting test case is 100 bytes long, you will have a 71% chance of
triggering the bug within the first 1,000 execs - not bad! But if the test case
is 1 kB long, the probability that we will randomly hit the right pattern in
the same timeframe goes down to 11%. And if it has 10 kB of non-essential
cruft, the odds plunge to 1%.

On top of that, with larger inputs, the binary may be now running 5-10x times
slower than before - so the overall drop in fuzzing efficiency may be easily
as high as 500x or so.

In practice, this means that you shouldn't fuzz image parsers with your
vacation photos. Generate a tiny 16x16 picture instead, and run it through
`jpegtran` or `pngcrunch` for good measure. The same goes for most other types
of documents.

There's plenty of small starting test cases in ../testcases/ - try them out
or submit new ones!

If you want to start with a larger, third-party corpus, run `afl-cmin` with an
aggressive timeout on that data set first.

## 2. Use a simpler target

Consider using a simpler target binary in your fuzzing work. For example, for
image formats, bundled utilities such as `djpeg`, `readpng`, or `gifhisto` are
considerably (10-20x) faster than the convert tool from ImageMagick - all while exercising roughly the same library-level image parsing code.

Even if you don't have a lightweight harness for a particular target, remember
that you can always use another, related library to generate a corpus that will
be then manually fed to a more resource-hungry program later on.

Also note that reading the fuzzing input via stdin is faster than reading from
a file.

## 3. Use LLVM instrumentation

When fuzzing slow targets, you can gain 20-100% performance improvement by
using the LLVM-based instrumentation mode described in [the llvm_mode README](../llvm_mode/README.md).
Note that this mode requires the use of clang and will not work with GCC.

The LLVM mode also offers a "persistent", in-process fuzzing mode that can
work well for certain types of self-contained libraries, and for fast targets,
can offer performance gains up to 5-10x; and a "deferred fork server" mode
that can offer huge benefits for programs with high startup overhead. Both
modes require you to edit the source code of the fuzzed program, but the
changes often amount to just strategically placing a single line or two.

If there are important data comparisons performed (e.g. `strcmp(ptr, MAGIC_HDR)`)
then using laf-intel (see llvm_mode/README.laf-intel.md) will help `afl-fuzz` a lot
to get to the important parts in the code.

If you are only interested in specific parts of the code being fuzzed, you can
<<<<<<< HEAD
list the files that are actually relevant. This improves the speed and
=======
instrument_files the files that are actually relevant. This improves the speed and
>>>>>>> 9d5007b1
accuracy of afl. See llvm_mode/README.instrument_file.md

Also use the InsTrim mode on larger binaries, this improves performance and
coverage a lot.

## 4. Profile and optimize the binary

Check for any parameters or settings that obviously improve performance. For
example, the djpeg utility that comes with IJG jpeg and libjpeg-turbo can be
called with:

```bash
  -dct fast -nosmooth -onepass -dither none -scale 1/4
```

...and that will speed things up. There is a corresponding drop in the quality
of decoded images, but it's probably not something you care about.

In some programs, it is possible to disable output altogether, or at least use
an output format that is computationally inexpensive. For example, with image
transcoding tools, converting to a BMP file will be a lot faster than to PNG.

With some laid-back parsers, enabling "strict" mode (i.e., bailing out after
first error) may result in smaller files and improved run time without
sacrificing coverage; for example, for sqlite, you may want to specify -bail.

If the program is still too slow, you can use `strace -tt` or an equivalent
profiling tool to see if the targeted binary is doing anything silly.
Sometimes, you can speed things up simply by specifying `/dev/null` as the
config file, or disabling some compile-time features that aren't really needed
for the job (try `./configure --help`). One of the notoriously resource-consuming
things would be calling other utilities via `exec*()`, `popen()`, `system()`, or
equivalent calls; for example, tar can invoke external decompression tools
when it decides that the input file is a compressed archive.

Some programs may also intentionally call `sleep()`, `usleep()`, or `nanosleep()`;
vim is a good example of that. Other programs may attempt `fsync()` and so on.
There are third-party libraries that make it easy to get rid of such code,
e.g.:

  https://launchpad.net/libeatmydata

In programs that are slow due to unavoidable initialization overhead, you may
want to try the LLVM deferred forkserver mode (see llvm_mode/README.md),
which can give you speed gains up to 10x, as mentioned above.

Last but not least, if you are using ASAN and the performance is unacceptable,
consider turning it off for now, and manually examining the generated corpus
with an ASAN-enabled binary later on.

## 5. Instrument just what you need

Instrument just the libraries you actually want to stress-test right now, one
at a time. Let the program use system-wide, non-instrumented libraries for
any functionality you don't actually want to fuzz. For example, in most
cases, it doesn't make to instrument `libgmp` just because you're testing a
crypto app that relies on it for bignum math.

Beware of programs that come with oddball third-party libraries bundled with
their source code (Spidermonkey is a good example of this). Check `./configure`
options to use non-instrumented system-wide copies instead.

## 6. Parallelize your fuzzers

The fuzzer is designed to need ~1 core per job. This means that on a, say,
4-core system, you can easily run four parallel fuzzing jobs with relatively
little performance hit. For tips on how to do that, see parallel_fuzzing.md.

The `afl-gotcpu` utility can help you understand if you still have idle CPU
capacity on your system. (It won't tell you about memory bandwidth, cache
misses, or similar factors, but they are less likely to be a concern.)

## 7. Keep memory use and timeouts in check

If you have increased the `-m` or `-t` limits more than truly necessary, consider
dialing them back down.

For programs that are nominally very fast, but get sluggish for some inputs,
you can also try setting `-t` values that are more punishing than what `afl-fuzz`
dares to use on its own. On fast and idle machines, going down to `-t 5` may be
a viable plan.

The `-m` parameter is worth looking at, too. Some programs can end up spending
a fair amount of time allocating and initializing megabytes of memory when
presented with pathological inputs. Low `-m` values can make them give up sooner
and not waste CPU time.

## 8. Check OS configuration

There are several OS-level factors that may affect fuzzing speed:

  - If you have no risk of power loss then run your fuzzing on a tmpfs
    partition. This increases the performance noticably.
    Alternatively you can use `AFL_TMPDIR` to point to a tmpfs location to
    just write the input file to a tmpfs.
  - High system load. Use idle machines where possible. Kill any non-essential
    CPU hogs (idle browser windows, media players, complex screensavers, etc).
  - Network filesystems, either used for fuzzer input / output, or accessed by
    the fuzzed binary to read configuration files (pay special attention to the
    home directory - many programs search it for dot-files).
  - On-demand CPU scaling. The Linux `ondemand` governor performs its analysis
    on a particular schedule and is known to underestimate the needs of
    short-lived processes spawned by `afl-fuzz` (or any other fuzzer). On Linux,
    this can be fixed with:

``` bash
    cd /sys/devices/system/cpu
    echo performance | tee cpu*/cpufreq/scaling_governor
```

    On other systems, the impact of CPU scaling will be different; when fuzzing,
    use OS-specific tools to find out if all cores are running at full speed.
  - Transparent huge pages. Some allocators, such as `jemalloc`, can incur a
    heavy fuzzing penalty when transparent huge pages (THP) are enabled in the
    kernel. You can disable this via:

```bash
    echo never > /sys/kernel/mm/transparent_hugepage/enabled
```

  - Suboptimal scheduling strategies. The significance of this will vary from
    one target to another, but on Linux, you may want to make sure that the
    following options are set:

```bash
    echo 1 >/proc/sys/kernel/sched_child_runs_first
    echo 1 >/proc/sys/kernel/sched_autogroup_enabled
```

    Setting a different scheduling policy for the fuzzer process - say
    `SCHED_RR` - can usually speed things up, too, but needs to be done with
    care.
  - Use the `afl-system-config` script to set all proc/sys settings above in one go.
  - Disable all the spectre, meltdown etc. security countermeasures in the
    kernel if your machine is properly separated:

```
ibpb=off ibrs=off kpti=off l1tf=off mds=off mitigations=off
no_stf_barrier noibpb noibrs nopcid nopti nospec_store_bypass_disable
nospectre_v1 nospectre_v2 pcid=off pti=off spec_store_bypass_disable=off
spectre_v2=off stf_barrier=off
```
    In most Linux distributions you can put this into a `/etc/default/grub`
    variable.

## 9. If all other options fail, use `-d`

For programs that are genuinely slow, in cases where you really can't escape
using huge input files, or when you simply want to get quick and dirty results
early on, you can always resort to the `-d` mode.

The mode causes `afl-fuzz` to skip all the deterministic fuzzing steps, which
makes output a lot less neat and can ultimately make the testing a bit less
in-depth, but it will give you an experience more familiar from other fuzzing
tools.<|MERGE_RESOLUTION|>--- conflicted
+++ resolved
@@ -66,11 +66,7 @@
 to get to the important parts in the code.
 
 If you are only interested in specific parts of the code being fuzzed, you can
-<<<<<<< HEAD
-list the files that are actually relevant. This improves the speed and
-=======
 instrument_files the files that are actually relevant. This improves the speed and
->>>>>>> 9d5007b1
 accuracy of afl. See llvm_mode/README.instrument_file.md
 
 Also use the InsTrim mode on larger binaries, this improves performance and
