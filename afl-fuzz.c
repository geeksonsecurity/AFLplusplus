--- conflicted
+++ resolved
@@ -126,7 +126,7 @@
             core_operator_finds_puppet[operator_num],
             core_operator_finds_puppet_v2[operator_num],
             core_operator_cycles_puppet[operator_num],
-            core_operator_cycles_puppet_v2[operator_num], 
+            core_operator_cycles_puppet_v2[operator_num],
             core_operator_cycles_puppet_v3[operator_num];          /* Execs per fuzz stage             */
 
 #define RAND_C (rand()%1000*0.001)
@@ -4370,7 +4370,7 @@
 
 #ifdef HAVE_AFFINITY
   sprintf(tmp + banner_pad, "%s " cLCY VERSION cLGN
-          " (%s) " cPIN "[%s]" cBLU " {%d}",  crash_mode ? cPIN "peruvian were-rabbit" : 
+          " (%s) " cPIN "[%s]" cBLU " {%d}",  crash_mode ? cPIN "peruvian were-rabbit" :
           cYEL "american fuzzy lop", use_banner, power_name, cpu_aff);
 #else
   sprintf(tmp + banner_pad, "%s " cLCY VERSION cLGN
@@ -4754,7 +4754,7 @@
 
   SAYF("\n");
 
-  if (avg_us > ((qemu_mode || unicorn_mode) ? 50000 : 10000)) 
+  if (avg_us > ((qemu_mode || unicorn_mode) ? 50000 : 10000))
     WARNF(cLRD "The target binary is pretty slow! See %s/perf_tips.txt.",
           doc_path);
 
@@ -5668,15 +5668,9 @@
   if (skip_deterministic
      || ((!queue_cur->passed_det)
         && perf_score < (
-<<<<<<< HEAD
-              queue_cur->depth * 30 <= HAVOC_MAX_MULT * 100
+              queue_cur->depth * 30 <= havoc_max_mult * 100
               ? queue_cur->depth * 30
-              : HAVOC_MAX_MULT * 100))
-=======
-              queue_cur->depth * 30 <= havoc_max_mult * 100
-              ? queue_cur->depth * 30 
               : havoc_max_mult * 100))
->>>>>>> 7ca22cd5
      || queue_cur->passed_det)
 #ifdef USE_PYTHON
     goto python_stage;
@@ -7334,7 +7328,7 @@
 	u8  *in_buf, *out_buf, *orig_in, *ex_tmp, *eff_map = 0;
 	u64 havoc_queued, orig_hit_cnt, new_hit_cnt, cur_ms_lv;
 	u32 splice_cycle = 0, perf_score = 100, orig_perf, prev_cksum, eff_cnt = 1;
-	 
+
 	u8  ret_val = 1, doing_det = 0;
 
 	u8  a_collect[MAX_AUTO_EXTRA];
@@ -7487,7 +7481,7 @@
 		key_puppet = 1;
 		goto pacemaker_fuzzing;
 	}
-			
+
 	doing_det = 1;
 
 		/*********************************************
@@ -7666,7 +7660,7 @@
 
 
 
-		
+
 		/* Effector map setup. These macros calculate:
 
 		   EFF_APOS      - position of a particular file offset in the map.
@@ -7848,7 +7842,7 @@
 
 
 
-		
+
 
 
 	skip_bitflip:
@@ -8272,7 +8266,7 @@
 		stage_cur = 0;
 		stage_max = 2 * (len - 3) * (sizeof(interesting_32) >> 2);
 
-		
+
 		orig_hit_cnt = new_hit_cnt;
 
 		for (i = 0; i < len - 3; i++) {
@@ -8521,7 +8515,7 @@
 		/****************
 		 * RANDOM HAVOC *
 		 ****************/
-		 
+
 	havoc_stage:
 	pacemaker_fuzzing:
 
@@ -8556,7 +8550,7 @@
 		cur_ms_lv = get_cur_time();
 
 		{
-			
+
 
 			if (key_puppet == 1)
 			{
@@ -8567,7 +8561,7 @@
 					SPLICE_CYCLES_puppet = (UR(SPLICE_CYCLES_puppet_up - SPLICE_CYCLES_puppet_low + 1) + SPLICE_CYCLES_puppet_low);
 				}
 			}
-			
+
 
 			{
 			havoc_stage_puppet:
@@ -8851,7 +8845,7 @@
 								ck_free(out_buf);
 								out_buf = new_buf;
 								temp_len += clone_len;
-								stage_cycles_puppet_v2[swarm_now][STAGE_Clone75] += 1; 
+								stage_cycles_puppet_v2[swarm_now][STAGE_Clone75] += 1;
 							}
 
 							break;
@@ -8878,7 +8872,7 @@
 							}
 							else memset(out_buf + copy_to,
 								UR(2) ? UR(256) : out_buf[UR(temp_len)], copy_len);
-							stage_cycles_puppet_v2[swarm_now][STAGE_OverWrite75] += 1; 
+							stage_cycles_puppet_v2[swarm_now][STAGE_OverWrite75] += 1;
 							break;
 
 						}
@@ -8890,7 +8884,7 @@
 
 
 					tmp_pilot_time += 1;
-					
+
 
 
 
@@ -8936,7 +8930,7 @@
 
 				}
 				new_hit_cnt = queued_paths + unique_crashes;
-				
+
 				if (!splice_cycle) {
           stage_finds[STAGE_HAVOC]  += new_hit_cnt - orig_hit_cnt;
           stage_cycles[STAGE_HAVOC] += stage_max;
@@ -9067,7 +9061,7 @@
 						last_limit_time_start = 0;
 					}
 				}
-				
+
 
 				if (unlikely(tmp_pilot_time > period_pilot)) {
 					total_pacemaker_time += tmp_pilot_time;
@@ -9139,7 +9133,7 @@
 		u8  *in_buf, *out_buf, *orig_in, *ex_tmp, *eff_map = 0;
 		u64 havoc_queued, orig_hit_cnt, new_hit_cnt, cur_ms_lv;
 		u32 splice_cycle = 0, perf_score = 100, orig_perf, prev_cksum, eff_cnt = 1;
-		 
+
 		u8  ret_val = 1, doing_det = 0;
 
 		u8  a_collect[MAX_AUTO_EXTRA];
@@ -9400,7 +9394,7 @@
 		stage_finds[STAGE_FLIP1] += new_hit_cnt - orig_hit_cnt;
 		stage_cycles[STAGE_FLIP1] += stage_max;
 
-		
+
 
 		/* Two walking bits. */
 
@@ -9608,7 +9602,7 @@
 		stage_cur = 0;
 		stage_max = len - 3;
 
-		
+
 		orig_hit_cnt = new_hit_cnt;
 
 		for (i = 0; i < len - 3; i++) {
@@ -10293,7 +10287,7 @@
 		/****************
 		 * RANDOM HAVOC *
 		 ****************/
-		 
+
 	havoc_stage:
 	pacemaker_fuzzing:
 
@@ -10594,7 +10588,7 @@
 								ck_free(out_buf);
 								out_buf = new_buf;
 								temp_len += clone_len;
-								core_operator_cycles_puppet_v2[STAGE_Clone75] += 1;  
+								core_operator_cycles_puppet_v2[STAGE_Clone75] += 1;
 							}
 
 							break;
@@ -10621,7 +10615,7 @@
 							}
 							else memset(out_buf + copy_to,
 								UR(2) ? UR(256) : out_buf[UR(temp_len)], copy_len);
-							core_operator_cycles_puppet_v2[STAGE_OverWrite75] += 1; 
+							core_operator_cycles_puppet_v2[STAGE_OverWrite75] += 1;
 							break;
 
 						}
@@ -10673,7 +10667,7 @@
 				}
 
 				new_hit_cnt = queued_paths + unique_crashes;
-				
+
 
 #ifndef IGNORE_FINDS
 
@@ -10829,13 +10823,13 @@
 
 	g_now += 1;
 	if (g_now > g_max) g_now = 0;
-	w_now = (w_init - w_end)*(g_max - g_now) / (g_max)+w_end; 
+	w_now = (w_init - w_end)*(g_max - g_now) / (g_max)+w_end;
 	int tmp_swarm, i, j;
 	u64 temp_operator_finds_puppet = 0;
 	for (i = 0; i < operator_num; i++)
 	{
 		operator_finds_puppet[i] = core_operator_finds_puppet[i];
-		
+
 		for (j = 0; j < swarm_num; j++)
 		{
 			operator_finds_puppet[i] = operator_finds_puppet[i] + stage_finds_puppet[j][i];
@@ -10846,7 +10840,7 @@
 	for (i = 0; i < operator_num; i++)
 	{
 		if (operator_finds_puppet[i])
-			G_best[i] = (double)((double)(operator_finds_puppet[i]) / (double)(temp_operator_finds_puppet)); 
+			G_best[i] = (double)((double)(operator_finds_puppet[i]) / (double)(temp_operator_finds_puppet));
 	}
 
 	for (tmp_swarm = 0; tmp_swarm < swarm_num; tmp_swarm++)
@@ -10875,7 +10869,7 @@
 		if (probability_now[tmp_swarm][operator_num - 1] < 0.99 || probability_now[tmp_swarm][operator_num - 1] > 1.01) FATAL("ERROR probability");
 	}
 	swarm_now = 0;
-	key_module = 0; 
+	key_module = 0;
 }
 
 
@@ -10895,7 +10889,7 @@
 			pso_updating();
 	}
 
-	return key_val_lv;	
+	return key_val_lv;
 }
 
 
@@ -12311,10 +12305,10 @@
 					else
 						probability_now[tmp_swarm][i] = x_now[tmp_swarm][i];
 				}
-				if (probability_now[tmp_swarm][operator_num - 1] < 0.99 || probability_now[tmp_swarm][operator_num - 1] > 1.01) 
+				if (probability_now[tmp_swarm][operator_num - 1] < 0.99 || probability_now[tmp_swarm][operator_num - 1] > 1.01)
                                     FATAL("ERROR probability");
 			}
-			
+
 			for (i = 0; i < operator_num; i++) {
 				core_operator_finds_puppet[i] = 0;
 				core_operator_finds_puppet_v2[i] = 0;
@@ -12362,7 +12356,7 @@
     if (unicorn_mode) FATAL("-U and -n are mutually exclusive");
 
   }
-  
+
   if (index(argv[optind], '/') == NULL) WARNF(cLRD "Target binary called without a prefixed path, make sure you are fuzzing the right binary: " cRST "%s", argv[optind]);
 
   OKF("afl++ is maintained by Marc \"van Hauser\" Heuse, Heiko \"hexcoder\" Eissfeldt and Andrea Fioraldi");
@@ -12438,17 +12432,13 @@
   check_cpu_governor();
 
   setup_post();
-<<<<<<< HEAD
   setup_custom_mutator();
-  setup_shm();
-=======
   setup_shm(dumb_mode);
 
   if (!in_bitmap) memset(virgin_bits, 255, MAP_SIZE);
   memset(virgin_tmout, 255, MAP_SIZE);
   memset(virgin_crash, 255, MAP_SIZE);
 
->>>>>>> 7ca22cd5
   init_count_class16();
 
   setup_dirs_fds();
@@ -12620,7 +12610,7 @@
     SAYF(cYEL "[!] " cRST "Time limit was reached\n");
   if (most_execs_key == 2)
     SAYF(cYEL "[!] " cRST "Execution limit was reached\n");
-  
+
   /* Running for more than 30 minutes but still doing first cycle? */
 
   if (queue_cycle == 1 && get_cur_time() - start_time > 30 * 60 * 1000) {
